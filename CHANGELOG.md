# v0.10.0 - Unreleased

<<<<<<< HEAD
- Renamed `MakeCustom` to `MakeCustomMap`, added new functor `MakeCustomSet`.
- Renamed `MakeCustomHeterogeneous` to `MakeCustomHeterogeneousMap`, added new functor
  `MakeCustomHeterogeneousSet`.
- Added `MAP_WITH_VALUE` interface, similar to `MAP` but replaces `'a` with `'a value`
- `MakeCustomMap` changed to take a new argument to specify the `'a value` type.
- Added `HashconsedNode`, `HashconsedSetNode` as well as four functors to create
  hash-consed heterogeneous/homogeneous maps/sets: `MakeHashconsedMap`, `MakeHashconsedSet`,
  `MakeHashconsedHeterogeneousMap` and `MakeHashconsedHeterogeneousSet`.
- Fixed a bug where `NodeWithId` wasn't incrementing ids properly
=======
- Patricia Tree now support using negative keys. Tree are built using the bitwise representation
  of integer, meaning they effectively use an unsigned order. Negative keys are
  considered bigger than positive keys, `0` is the minimal number and `-1` the maximal one.
- Renamed `min_binding`, `max_binding`, `pop_minimum`, `pop_maximum`, `min_elt`
  and `max_elt` to `unsigned_min_binding`, `unsigned_max_binding`,
  `pop_unsigned_minimum`, `pop_unsigned_maximum`, `unsigned_min_elt`
  and `unsigned_max_elt` respectively, to clarify that these functions consider
  negative numbers as larger than positive ones.
- Fixed a bug where NodeWithId wasn't incrementing ids properly
- `zarith` is no longer a dependency, used GCC's `__builtin_clz` as a faster
  method of finding an integer's highest bit.
>>>>>>> 5b06e5e0

# v0.9.0 - 2024-04-18

- Initial release of Patricia Tree<|MERGE_RESOLUTION|>--- conflicted
+++ resolved
@@ -1,6 +1,5 @@
 # v0.10.0 - Unreleased
 
-<<<<<<< HEAD
 - Renamed `MakeCustom` to `MakeCustomMap`, added new functor `MakeCustomSet`.
 - Renamed `MakeCustomHeterogeneous` to `MakeCustomHeterogeneousMap`, added new functor
   `MakeCustomHeterogeneousSet`.
@@ -9,8 +8,6 @@
 - Added `HashconsedNode`, `HashconsedSetNode` as well as four functors to create
   hash-consed heterogeneous/homogeneous maps/sets: `MakeHashconsedMap`, `MakeHashconsedSet`,
   `MakeHashconsedHeterogeneousMap` and `MakeHashconsedHeterogeneousSet`.
-- Fixed a bug where `NodeWithId` wasn't incrementing ids properly
-=======
 - Patricia Tree now support using negative keys. Tree are built using the bitwise representation
   of integer, meaning they effectively use an unsigned order. Negative keys are
   considered bigger than positive keys, `0` is the minimal number and `-1` the maximal one.
@@ -19,10 +16,9 @@
   `pop_unsigned_minimum`, `pop_unsigned_maximum`, `unsigned_min_elt`
   and `unsigned_max_elt` respectively, to clarify that these functions consider
   negative numbers as larger than positive ones.
-- Fixed a bug where NodeWithId wasn't incrementing ids properly
+- Fixed a bug where `NodeWithId` wasn't incrementing ids properly
 - `zarith` is no longer a dependency, used GCC's `__builtin_clz` as a faster
   method of finding an integer's highest bit.
->>>>>>> 5b06e5e0
 
 # v0.9.0 - 2024-04-18
 
