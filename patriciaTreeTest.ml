--- conflicted
+++ resolved
@@ -179,7 +179,6 @@
   if unsigned_lt x y then -1
   else if x = y then 0 else 1
 
-<<<<<<< HEAD
 module HIntKey : sig
   type t = int
   val to_int : t -> int
@@ -190,7 +189,10 @@
 
 (* A model. *)
 module IntMap = struct
-  module M = Map.Make(Int)
+  module M = Map.Make(struct
+    type t = int
+    let compare = unsigned_compare
+  end)
   include M
   let subset_domain_for_all_2 m1 m2 f =
     let exception False in
@@ -245,12 +247,12 @@
         | None, _ | _, None -> None
         | Some a, Some b -> (f key a b)) m1 m2
 
-  let pop_minimum m =
+  let pop_unsigned_minimum m =
     match M.min_binding m with
     | exception Not_found -> None
     | (key,value) -> Some(key,value,M.remove key m)
 
-  let pop_maximum m =
+  let pop_unsigned_maximum m =
     match M.max_binding m with
     | exception Not_found -> None
     | (key,value) -> Some(key,value,M.remove key m)
@@ -272,100 +274,6 @@
   val test_id : bool
   (* val get_id : 'a MyMap.t -> int option *)
 end) = struct
-=======
-let%test_module _ = (module struct
-
-  (* A model. *)
-  module IntMap = struct
-    module M = Map.Make(struct
-      type t = int
-      let compare = unsigned_compare
-    end)
-    include M
-    let subset_domain_for_all_2 m1 m2 f =
-      let exception False in
-      try
-        let res = M.merge (fun key v1 v2 -> match v1,v2 with
-            | None, None -> assert false
-            | Some _, None -> raise False
-            | None, Some _ -> None
-            | Some v1, Some v2 ->
-              if f key v1 v2 then None else raise False) m1 m2 in
-        assert (M.is_empty res);
-        true
-      with False -> false
-
-    let same_domain_for_all_2 m1 m2 f =
-      let exception False in
-      try
-        let res = M.merge (fun key v1 v2 -> match v1,v2 with
-            | None, None -> assert false
-            | Some _, None -> raise False
-            | None, Some _ -> raise False
-            | Some v1, Some v2 ->
-              if f key v1 v2 then None else raise False) m1 m2 in
-        assert (M.is_empty res);
-        true
-      with False -> false
-
-    let inter m1 m2 f =
-      M.merge (fun key a b ->
-          match a,b with
-          | None, _ | _, None -> None
-          | Some a, Some b -> Some (f key a b)) m1 m2
-
-    let update_multiple_from_foreign m1 m2 f =
-      M.merge (fun key a b ->
-          match a, b with
-          | a, None -> a
-          | a, Some b -> f key a b) m1 m2
-
-    let update_multiple_from_inter_with_foreign m1 m2 f =
-      M.fold (fun key value acc ->
-          match M.find key acc with
-          | exception Not_found -> acc
-          | v -> begin match f key v value with
-              | None -> M.remove key acc
-              | Some v' -> M.add key v' acc
-            end) m2 m1
-
-    let inter_filter m1 m2 f =
-      M.merge (fun key a b ->
-          match a,b with
-          | None, _ | _, None -> None
-          | Some a, Some b -> (f key a b)) m1 m2
-
-    let pop_unsigned_minimum m =
-      match M.min_binding m with
-      | exception Not_found -> None
-      | (key,value) -> Some(key,value,M.remove key m)
-
-    let pop_unsigned_maximum m =
-      match M.max_binding m with
-      | exception Not_found -> None
-      | (key,value) -> Some(key,value,M.remove key m)
-  end
-
-  (* An implementation. *)
-  module IntValue : sig
-    type ('a, 'b) t = int
-    val pretty : Format.formatter -> ('a, 'b) t -> unit
-  end = struct
-    type ('a,'b) t = int
-    let pretty fmt x = Format.pp_print_int fmt x
-  end
-
-  module HIntKey : sig
-    type t = int
-    val to_int : t -> int
-  end = struct
-    type t = int
-    let to_int x = x
-  end
-
-  (* module MyMap = Make(SimpleNode(IntKey)(IntValue))(IntKey)(IntValue);; *)
-  module MyMap = MakeMap(HIntKey)
->>>>>>> 5b06e5e0
 
   (* Add a list of pair of ints to a map. *)
   let rec extend_map mymap alist =
@@ -392,15 +300,9 @@
   let number_gen = QCheck.int
 
   let gen = QCheck.(triple
-<<<<<<< HEAD
-                      (small_list (pair small_nat small_nat))
-                      (small_list (pair small_nat small_nat))
-                      (small_list (pair small_nat small_nat)))
-=======
                       (small_list (pair number_gen number_gen))
                       (small_list (pair number_gen number_gen))
                       (small_list (pair number_gen number_gen)))
->>>>>>> 5b06e5e0
 
   let model_from_gen x =
     let (m1,m2) = two_maps_from_three_lists x in
@@ -648,16 +550,14 @@
       (* Printf.printf "res is %b\n%!" @@ IntMap.equal (=) modelres myres; *)
       modelres == myres)
   let () = QCheck.Test.check_exn test_disjoint
-<<<<<<< HEAD
-=======
 
   let%test "negative_keys" =
-    let map = MyMap.add 0 0 MyMap.empty in
+    let map = MyMap.add 0 (Conv.of_int 0) MyMap.empty in
     let _pp_l fmt = Format.pp_print_list ~pp_sep:(fun fmt () -> Format.fprintf fmt "; ")
       (fun fmt (k,l) -> Format.fprintf fmt "(%x, %x)" k l) fmt in
-    let map2 = MyMap.add min_int 5 map in
-    let map3 = MyMap.add max_int 8 map2 in
-    let map4 = MyMap.add 25 8 map2 in
+    let map2 = MyMap.add min_int (Conv.of_int 5) map in
+    let map3 = MyMap.add max_int (Conv.of_int 8) map2 in
+    let map4 = MyMap.add 25 (Conv.of_int 8) map2 in
     let map5 = MyMap.idempotent_inter_filter (fun _ _ _ -> None) map3 map4 in
     (* Format.printf "[%a]@." pp_l (MyMap.to_list  map3);
     Format.printf "[%a]@." pp_l (MyMap.to_list  map4);
@@ -666,13 +566,11 @@
       | Branch{prefix; branching_bit; _} -> Format.printf "%x : %x@." (Obj.magic prefix) (Obj.magic branching_bit)
       | _ -> ()
     ); *)
-    MyMap.to_list map = [(0,0)] &&
-    MyMap.to_list map2 = [(0,0); (min_int,5)] &&
-    MyMap.to_list map3 = [(0,0); (max_int,8); (min_int,5)] &&
-    MyMap.to_list map4 = [(0,0); (25,8); (min_int,5)] &&
+    MyMap.to_list map = [(0, Conv.of_int 0)] &&
+    MyMap.to_list map2 = [(0,Conv.of_int 0); (min_int,Conv.of_int 5)] &&
+    MyMap.to_list map3 = [(0,Conv.of_int 0); (max_int,Conv.of_int 8); (min_int,Conv.of_int 5)] &&
+    MyMap.to_list map4 = [(0,Conv.of_int 0); (25,Conv.of_int 8); (min_int,Conv.of_int 5)] &&
     MyMap.to_list map5 = MyMap.to_list map2
-end)
->>>>>>> 5b06e5e0
 
   let test_id_unique = QCheck.Test.make ~count:1000 ~name:"unique_hashcons_id"
   gen (fun (one,two,three) ->
