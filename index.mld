{0 Package patricia-tree}

This library contains a single module: {!PatriciaTree}.

This is version [0.10.0] of the library. It is known to work with OCaml versions
ranging from [4.14] to [5.2].

This is an {{: https://ocaml.org/}OCaml} library that implements sets and maps as
Patricia Trees, as described in Okasaki and Gill's 1998 paper
{{: https://www.semanticscholar.org/paper/Fast-Mergeable-Integer-Maps-Okasaki-Gill/23003be706e5f586f23dd7fa5b2a410cc91b659d}{i Fast mergeable integer maps}}.
It is a space-efficient prefix trie over the big-endian representation of the key's integer identifier.

The source code of this library is available {{: https://github.com/codex-semantics-library/patricia-tree}on Github}
under an {{: https://choosealicense.com/licenses/lgpl-2.1/}LGPL-2.1} license.

This library was written by {{: https://www.researchgate.net/profile/Matthieu-Lemerre}Matthieu Lemerre},
then further improved by {{: https://www.normalesup.org/~dlesbre/}Dorian Lesbre},
as part of the {{: Codex semantics library}https://codex.top/}, developed at
{{: https://list.cea.fr/en/} CEA List}.

{1 Installation}

This library can be installed with {{: https://opam.ocaml.org/}opam}:
{@bash[
opam install patricia-tree
]}

Alternatively, you can clone the source repository and install with {{: https://dune.build/}dune}:
{@bash[
git clone git@github.com:codex-semantics-library/patricia-tree.git
opam install . --deps-only
cd patricia-tree
dune build
dune install
# To build documentation
opam install odoc
dune build @doc
]}

{1 Features}

{ul
{li Similar to OCaml's {{: https://ocaml.org/api/Map.S.html}[Map]} and {{: https://ocaml.org/api/Set.S.html}[Set]},
  using the same function names when possible
  and the same convention for order of arguments. This should allow switching to
  and from Patricia Tree with minimal effort.}
<<<<<<< HEAD
{li The functor parameters ({{!PatriciaTree.KEY}[KEY]} module) requires an injective [to_int : t -> int]
  function instead of a [compare] function. {{!PatriciaTree.KEY.to_int}[KEY.to_int]} should be fast,
  injective, and only return positive integers.
=======
{li The functor parameters ({!PatriciaTree.KEY} module) requires an injective [to_int : t -> int]
  function instead of a [compare] function. {!PatriciaTree.KEY.to_int} should be fast,
  and injective.
>>>>>>> 5b06e5e0
  This works well with {{: https://en.wikipedia.org/wiki/Hash_consing}hash-consed} types.}
{li The Patricia Tree representation is stable, contrary to maps, inserting nodes
  in any order will return the same shape.
  This allows different versions of a map to share more subtrees in memory, and
  the operations over two maps to benefit from this sharing. The functions in
  this library attempt to {b maximally preserve sharing and benefit from sharing},
  allowing very important improvements in complexity and running time when
  combining maps or sets is a frequent operation.

  To do so, these functions often have extra requirements on their argument
  (e.g. [inter f m1 m2] can be optimized by not inspecting common subtrees when
  [f] is idempotent). To avoid accidental errors, they are renamed (e.g. to
  [idempotent_inter] for the efficient version and [nonidempotent_inter_no_share]
  for the general one)}
{li Since our Patricia Tree use big-endian order on keys, the maps and sets are
  sorted in increasing {b {{!PatriciaTree.unsigned_lt}unsigned order}} of keys.
  This means negative keys are sorted above positive keys, with [-1] being the
  largest possible key, and [0] the smallest.
  This also avoids a bug in Okasaki's paper discussed in
  {{: https://www.cs.tufts.edu/comp/150FP/archive/jan-midtgaard/qc-patricia.pdf}{i QuickChecking Patricia Trees}}
  by Jan Mitgaard.

  It also affects functions like {{!PatriciaTree.BASE_MAP.unsigned_min_binding}[unsigned_min_binding]}
  and {{!PatriciaTree.BASE_MAP.pop_unsigned_minimum}[pop_unsigned_minimum}. They will return the smallest
  positive integer of both positive and negative keys are present; and not the smallest negative,
  as one might expect.}
{li Supports generic maps and sets: a ['m map] that maps ['k key] to [('k, 'm) value].
  This is especially useful when using {{: https://v2.ocaml.org/manual/gadts-tutorial.html}GADTs}
  for the type of keys. This is also sometimes called a dependent map.}
<<<<<<< HEAD
{li Allows easy and fast operations across different types of maps and set (e.g.
  an intersection between a map and a set), since all sets and maps, no matter their key type,
  are really positive integer sets or maps.}
{li Multiple choices for internal representation ({{!PatriciaTree.NODE}[NODE]}), which allows for efficient
=======
{li Allows easy and fast operations across different types of maps and set
  which have the same type of keys (e.g. an intersection between a map and a set).}
{li Multiple choices for internal representation ({!PatriciaTree.NODE}), which allows for efficient
>>>>>>> 5b06e5e0
  storage (no need to store a value for sets), or using weak nodes only (values removed from the tree if no other pointer to it exists). This system can also
  be extended to store size information in nodes if needed.}
{li Exposes a common interface ({!type:PatriciaTree.NODE.view}) to allow users to write their own pattern
  matching on the tree structure without depending on the {{!PatriciaTree.NODE}[NODE]} being used.}
{li Additionally, hashconsed versions of heterogeneous/homogeneous maps/sets are
  available. These provide constant time equality and comparison, and ensure
  maps/set with the same constants are always physically equal. It comes at the cost
  of more memory usage a slightly slower constructors.}}

{1 Quick overview}

{2 Functors}

This library contains a single module, {!PatriciaTree}.
The functors used to build maps and sets are the following:
{ul
{li For homogeneous (non-generic) maps and sets: {{!PatriciaTree.MakeMap}[MakeMap]} and
    {{!PatriciaTree.MakeSet}[MakeSet]}. These are similar to the standard library's maps and sets.
    {[
      module MakeMap(Key: KEY) : MAP with type key = Key.t and type 'a value = 'a
      module MakeSet(Key: KEY) : SET with type elt = Key.t
    ]}}
{li For Heterogeneous (generic) maps and sets: {{!PatriciaTree.MakeHeterogeneousMap}[MakeHeterogeneousMap]}
    and {{!PatriciaTree.MakeHeterogeneousSet}[MakeHeterogeneousSet]}.
    {[
      module MakeHeterogeneousMap(Key: HETEROGENEOUS_KEY)(Value: VALUE) : HETEROGENEOUS_MAP
        with type 'a key = 'a Key.t
         and type ('k,'m) value = ('k,'m) Value.t
      module MakeHeterogeneousSet(Key: HETEROGENEOUS_KEY) : HETEROGENEOUS_SET
        with type 'a elt = 'a Key.t
    ]}}
{li
  There are also {{: https://en.wikipedia.org/wiki/Hash_consing}hash-consed} versions
  of these four functors: {{!PatriciaTree.MakeHashconsedMap}[MakeHashconsedMap]}, {{!PatriciaTree.MakeHashconsedSet}[MakeHashconsedSet]},
  {{!PatriciaTree.MakeHashconsedHeterogeneousMap}[MakeHashconsedHeterogeneousMap]} and {{!PatriciaTree.MakeHashconsedHeterogeneousSet}[MakeHashconsedHeterogeneousSet]}.
  These uniquely number their nodes, and ensure {b nodes with the same contents are
  always physically equal}. With this unique numbering:
  - [equal] and [compare] become constant time operations;
  - functions that benefit from sharing will see improved performance;
  - constructors are slightly slower, as they now require a hash-table lookup;
  - memory usage is increased: node store their tags inside themselves, and
    a global hash-table of all built nodes must be maintained;
  - hash-consed maps must have a fixed value.}
}

{2 Interfaces}

Here is a brief overview of the various module types of our library:
{ul
{li {{!PatriciaTree.BASE_MAP}[BASE_MAP]}: the underlying module type of all our trees (maps end sets). It
  represents a ['b map] binding ['a key] to [('a,'b) value], as well as all
  functions needed to manipulate them.

  It can be accessed from any of the more specific maps types, thus providing a
  unified representation, useful for cross map operations. However, for practical
  purposes, it is often best to use the more specific interfaces:
  {ul
  {li {{!PatriciaTree.HETEROGENEOUS_MAP}[HETEROGENEOUS_MAP]} for heterogeneous maps (this is just {{!PatriciaTree.BASE_MAP}[BASE_MAP]} with a
    [WithForeign] functor).}
  {li {{!PatriciaTree.MAP}[MAP]} for homogeneous maps, this interface is close to {{: https://ocaml.org/api/Map.S.html}[Stdlib.Map.S]}.}
  {li {{!PatriciaTree.MAP_WITH_VALUE}[MAP_WITH_VALUE]}: variant of {{!PatriciaTree.MAP}[MAP]}
    that uses a type ['a value] instead of just ['a].
    Used to restrict the values a map can have (such as in {{!PatriciaTree.MakeHashconsedMap}[MakeHashconsedMap]},
    ['a value] is set to a non-generic user-supplied type).
  }
  {li {{!PatriciaTree.HETEROGENEOUS_SET}[HETEROGENEOUS_SET]} for heterogeneous sets (sets of ['a elt]). These are just
    maps to [unit], but with a custom node representation to avoid storing [unit] in
    nodes.}
  {li {{!PatriciaTree.SET}[SET]} for homogeneous sets, this interface is close to {{: https://ocaml.org/api/Set.S.html}[Stdlib.Set.S]}.}
  }}
{li The parameter of our functor are either {{!PatriciaTree.KEY}[KEY]} or {{!PatriciaTree.HETEROGENEOUS_KEY}[HETEROGENEOUS_KEY]}.
  These just consist of a type, a (polymorphic) equality function, and an
  injective [to_int] coercion.

  The heterogeneous map functor also has a {{!PatriciaTree.VALUE}[VALUE]} parameter to specify the
  [('a, 'b) value] type.}
{li The internal representations of our tree can be customized to use different
  internal {{!PatriciaTree.NODE}[NODE]}. Each node come with its own private constructors and destructors,
  as well as a cast to a uniform {{!type:PatriciaTree.NODE.view}[NODE.view]} type used for pattern matching.

  A number of implementations are provided:
  - {{!PatriciaTree.SimpleNode}[SimpleNode]}: exactly the {{!type:PatriciaTree.NODE.view}[NODE.view]} type;
  - {{!PatriciaTree.WeakNode}[WeakNode]}: only store weak pointer to its elements;
  - {{!PatriciaTree.NodeWithId}[NodeWithId]}: node which contains a unique identifier;
  - {{!PatriciaTree.SetNode}[SetNode]}: optimized for sets, doesn't store the [unit] value;
  - {{!PatriciaTree.WeakSetNode}[WeakSetNode]}: both a {{!PatriciaTree.WeakNode}[WeakNode]} and a {{!PatriciaTree.SetNode}[SetNode]}
  - {{!PatriciaTree.HashconsedNode}[HashconsedNode]}: performs hash-consing (it also stores a unique identifier, but checks when
    building a new node whether a node with similar content already exists);
  - {{!PatriciaTree.HashconsedSetNode}[HashconsedSetNode]}: both a {{!PatriciaTree.HashconsedNode}[HashconsedNode]} and a {{!PatriciaTree.SetNode}[SetNode]}.

  Use the functors {{!PatriciaTree.MakeCustomMap}[MakeCustomMap]} and {{!PatriciaTree.MakeCustomSet}[MakeCustomSet]}
  (or their heterogeneous versions {{!PatriciaTree.MakeCustomHeterogeneousMap}[MakeCustomHeterogeneousMap]} and
  {{!PatriciaTree.MakeCustomHeterogeneousSet}[MakeCustomHeterogeneousSet]}) to build
  maps using these nodes, or any other custom nodes.}
}

{1 Examples}

{2 Homogeneous map}

Here is a small example of a non-generic map:

{[
(** Create a key struct *)
module Int (*: PatriciaTree.KEY*) = struct
  type t = int
  let to_int x = x
end

(** Call the map and/or set functors *)
module IMap = PatriciaTree.MakeMap(Int)
module ISet = PatriciaTree.MakeSet(Int)

(** Use all the usual map operations *)
let map =
  IMap.empty |>
  IMap.add 1 "hello" |>
  IMap.add 2 "world" |>
  IMap.add 3 "how do you do?"
  (* Also has an [of_list] and [of_seq] operation for initialization *)

let _ = IMap.find 1 map (* "hello" *)
let _ = IMap.cardinal map (* 3 *)

(** The strength of Patricia Tree is the speedup of operation on multiple maps
    with common subtrees. *)
let map2 =
  IMap.idempotent_inter_filter (fun _key _l _r -> None)
  (IMap.add 4 "something" map) (IMap.add 5 "something else" map)
let _ = map == map2 (* true *)
(* physical equality is preserved as much as possible, although some intersections
   may need to build new nodes and won't be fully physically equal, they will
   still share subtrees if possible. *)

(** Many operations preserve physical equality whenever possible *)
let _ = (IMap.add 1 "hello" map) == map (* true: already present *)

(** Example of cross map/set operation: only keep the bindings of [map]
    whose keys are in a given set *)
let set = ISet.of_list [1; 3]
module CrossOperations = IMap.WithForeign(ISet.BaseMap)
let restricted_map = CrossOperations.nonidempotent_inter
  { f = fun _key value () -> value } map set
]}

{2 Heterogeneous map}

{[
(** Very small typed expression language *)
type 'a expr =
  | G_Const_Int : int -> int expr
  | G_Const_Bool : bool -> bool expr
  | G_Addition : int expr * int expr -> int expr
  | G_Equal : 'a expr * 'a expr -> bool expr

module Expr : PatriciaTree.HETEROGENEOUS_KEY with type 'a t = 'a expr = struct
  type 'a t = 'a expr

  (** Injective, so long as expression are small enough
      (encodes the constructor discriminant in two lowest bits).
      Ideally, use a hash-consed type, to_int needs to be fast *)
  let rec to_int : type a. a expr -> int = function
    | G_Const_Int i ->   0 + 4*i
    | G_Const_Bool b ->  1 + 4*(if b then 1 else 0)
    | G_Addition(l,r) -> 2 + 4*(to_int l mod 10000 + 10000*(to_int r))
    | G_Equal(l,r) ->    3 + 4*(to_int l mod 10000 + 10000*(to_int r))

  (** Full polymorphic equality *)
  let rec polyeq : type a b. a expr -> b expr -> (a, b) PatriciaTree.cmp =
    fun l r -> match l, r with
    | G_Const_Int l, G_Const_Int r -> if l = r then Eq else Diff
    | G_Const_Bool l, G_Const_Bool r -> if l = r then Eq else Diff
    | G_Addition(ll, lr), G_Addition(rl, rr) -> (
        match polyeq ll rl with
        | Eq -> polyeq lr rr
        | Diff -> Diff)
    | G_Equal(ll, lr), G_Equal(rl, rr) ->    (
        match polyeq ll rl with
        | Eq -> (match polyeq lr rr with Eq -> Eq | Diff -> Diff) (* Match required by typechecker *)
        | Diff -> Diff)
    | _ -> Diff
end

(** Map from expression to their values: here the value only depends on the type
    of the key, not that of the map *)
module EMap = PatriciaTree.MakeHeterogeneousMap(Expr)(struct type ('a, _) t = 'a end)

(** You can use all the usual map operations *)
let map : unit EMap.t =
  EMap.empty |>
  EMap.add (G_Const_Bool false) false |>
  EMap.add (G_Const_Int 5) 5 |>
  EMap.add (G_Addition (G_Const_Int 3, G_Const_Int 6)) 9 |>
  EMap.add (G_Equal (G_Const_Bool false, G_Equal (G_Const_Int 5, G_Const_Int 7))) true

let _ = EMap.find (G_Const_Bool false) map (* false *)
let _ = EMap.cardinal map (* 4 *)

(** Fast operations on multiple maps with common subtrees. *)
let map2 =
  EMap.idempotent_inter_filter
    { f = fun _key _l _r -> None } (* polymorphic 1rst order functions are wrapped in records *)
    (EMap.add (G_Const_Int 0) 8 map)
    (EMap.add (G_Const_Int 0) 9 map)
]}

{1 Release status}

This should be close to a stable release. It is already being
used as part of a larger project successfully, and this usage as helped us mature
the interface. As is, we believe the project is usable, and we don't anticipate
any major change before 1.0.0. We didn't commit to a stable release straight
away as we would like a bit more time using this library before doing so.


{1 Known issues}

There is a bug in the OCaml typechecker which prevents us from directly
defining non-generic maps as instances of generic maps. To avoid this, non-generic maps
use a separate value type (instead of just using ['b])
{[
type (_, 'b) snd = Snd of 'b [@@unboxed]
]}
It should not incur any extra performance cost as it is unboxed, but can appear
when manipulating non-generic maps.

For more details about this issue, see {{: https://discuss.ocaml.org/t/weird-behaviors-with-first-order-polymorphism/13783}the OCaml discourse discussion}.

{1 Comparison to other OCaml libraries}

{2 ptmap and ptset}

There are other implementations of Patricia Tree in OCaml, namely
{{: https://github.com/backtracking/ptmap}ptmap} and
{{: https://github.com/backtracking/ptset}ptset}, both by J.C. Filliatre.
These are smaller and closer to OCaml's built-in [Map] and [Set], however:
- Our library allows using any type [key] that comes with an injective [to_int]
  function, instead of requiring [key = int].
- We support generic types for keys/elements.
- We support operations between sets and maps of different types.
- We use a big-endian representation, allowing easy access to min/max elements of
  maps and trees.
- Our interface and implementation tries to maximize the sharing between different
  versions of the tree, and to benefit from this memory sharing. Theirs do not.
- These libraries work with older version of OCaml ([>= 4.05] I believe), whereas
<<<<<<< HEAD
  ours requires OCaml [>= 4.14] (for the new interface of {{: https://v2.ocaml.org/api/Ephemeron.html}[Ephemeron]} used in
  {{!PatriciaTree.WeakNode}[WeakNode]}).
- Our keys are limited to positive integers.
=======
  ours requires OCaml [>= 4.14] (for the new interface of [Ephemeron] used in
  {!PatriciaTree.WeakNode}).
>>>>>>> 5b06e5e0

{2 dmap}

Additionally, there is a dependent map library: {{: https://gitlab.inria.fr/bmontagu/dmap}dmap},
which gave us the idea of making our PatriciaTree dependent.
It allows creating type safe dependent maps similar to our heterogeneous maps.
However, its maps aren't Patricia trees. They are binary trees build using a
(polymorphic) comparison function, similarly to the maps of the standard library.

Another difference is that the type of values in the map is independent from the
type of the keys, allowing keys to be associated with different values in different maps.
i.e. we map ['a key] to any [('a, 'b) value] type, whereas dmap only maps ['a key]
to ['a] or ['a value].

[dmap] also works with OCaml [>= 4.12], whereas we require OCaml [>= 4.14].

{1 Contributions and bug reports}

Any contributions are welcome!

You can report any bug, issues, or desired features using the {{: https://github.com/codex-semantics-library/patricia-tree/issues}Github issue tracker}.
Please include OCaml, dune, and library version information in you bug reports.

If you want to contribute code, feel free to fork {{: https://github.com/codex-semantics-library/patricia-tree}the repository on Github}
and open a pull request. By doing so you agree to release your code under this
project's license ({{: https://choosealicense.com/licenses/lgpl-2.1/}LGPL-2.1}).


There is no imposed coding style for this repository, here are just a few guidelines and conventions:
- Module type names should use [SCREAMING_SNAKE_CASE].
- Module and functor names use [PascalCase], functors names start with [Make].
- Even though the library implements homogeneous maps as a specialization of
  heterogeneous ones, the naming convention is that no prefix means homogeneous,
  and all heterogeneous objects are prefixed with [heterogeneous].
- Please document any new functions in the interface, using {{: https://v2.ocaml.org/manual/ocamldoc.html#s%3Aocamldoc-comments}ocamldoc style comments}.
- Please consider adding test for new features/fixed bugs if at all possible.
  This library uses a {{: https://www.ocaml.org/p/quickcheck/latest/doc/QuickCheck/index.html}QuickCheck} framework for tests.<|MERGE_RESOLUTION|>--- conflicted
+++ resolved
@@ -44,15 +44,9 @@
   using the same function names when possible
   and the same convention for order of arguments. This should allow switching to
   and from Patricia Tree with minimal effort.}
-<<<<<<< HEAD
 {li The functor parameters ({{!PatriciaTree.KEY}[KEY]} module) requires an injective [to_int : t -> int]
   function instead of a [compare] function. {{!PatriciaTree.KEY.to_int}[KEY.to_int]} should be fast,
-  injective, and only return positive integers.
-=======
-{li The functor parameters ({!PatriciaTree.KEY} module) requires an injective [to_int : t -> int]
-  function instead of a [compare] function. {!PatriciaTree.KEY.to_int} should be fast,
   and injective.
->>>>>>> 5b06e5e0
   This works well with {{: https://en.wikipedia.org/wiki/Hash_consing}hash-consed} types.}
 {li The Patricia Tree representation is stable, contrary to maps, inserting nodes
   in any order will return the same shape.
@@ -82,16 +76,9 @@
 {li Supports generic maps and sets: a ['m map] that maps ['k key] to [('k, 'm) value].
   This is especially useful when using {{: https://v2.ocaml.org/manual/gadts-tutorial.html}GADTs}
   for the type of keys. This is also sometimes called a dependent map.}
-<<<<<<< HEAD
-{li Allows easy and fast operations across different types of maps and set (e.g.
-  an intersection between a map and a set), since all sets and maps, no matter their key type,
-  are really positive integer sets or maps.}
-{li Multiple choices for internal representation ({{!PatriciaTree.NODE}[NODE]}), which allows for efficient
-=======
 {li Allows easy and fast operations across different types of maps and set
   which have the same type of keys (e.g. an intersection between a map and a set).}
-{li Multiple choices for internal representation ({!PatriciaTree.NODE}), which allows for efficient
->>>>>>> 5b06e5e0
+{li Multiple choices for internal representation ({{!PatriciaTree.NODE}[NODE]}), which allows for efficient
   storage (no need to store a value for sets), or using weak nodes only (values removed from the tree if no other pointer to it exists). This system can also
   be extended to store size information in nodes if needed.}
 {li Exposes a common interface ({!type:PatriciaTree.NODE.view}) to allow users to write their own pattern
@@ -337,14 +324,8 @@
 - Our interface and implementation tries to maximize the sharing between different
   versions of the tree, and to benefit from this memory sharing. Theirs do not.
 - These libraries work with older version of OCaml ([>= 4.05] I believe), whereas
-<<<<<<< HEAD
   ours requires OCaml [>= 4.14] (for the new interface of {{: https://v2.ocaml.org/api/Ephemeron.html}[Ephemeron]} used in
   {{!PatriciaTree.WeakNode}[WeakNode]}).
-- Our keys are limited to positive integers.
-=======
-  ours requires OCaml [>= 4.14] (for the new interface of [Ephemeron] used in
-  {!PatriciaTree.WeakNode}).
->>>>>>> 5b06e5e0
 
 {2 dmap}
 
